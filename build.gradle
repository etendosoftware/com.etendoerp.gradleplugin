--- conflicted
+++ resolved
@@ -57,13 +57,6 @@
 dependencies {
     compile     gradleApi()
     testCompile gradleTestKit()
-<<<<<<< HEAD
-    testCompile 'junit:junit:4+'
-    testImplementation('org.junit.jupiter:junit-jupiter:5.5.2')
-    testCompile ('org.junit.jupiter:junit-jupiter:5.6.0')
-    testImplementation gradleTestKit()
-=======
->>>>>>> 1dfaa1db
     testImplementation 'org.codehaus.groovy:groovy-all:2.5.14'
     testImplementation platform("org.spockframework:spock-bom:2.0-M4-groovy-2.5")
     testImplementation 'org.spockframework:spock-core'
