--- conflicted
+++ resolved
@@ -6,12 +6,7 @@
 class JarLoader {
 
     static load(Project project) {
-<<<<<<< HEAD
         JarCoreGenerator.load(project)
-=======
         ModuleJarLoader.load(project)
->>>>>>> 8bb9ee67
     }
-
-
 }