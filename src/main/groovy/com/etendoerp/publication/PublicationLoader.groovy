package com.etendoerp.publication

import com.etendoerp.publication.buildfile.ModuleBuildTemplateLoader
import org.gradle.api.Project

class PublicationLoader {

    static void load(Project project) {
        SubprojectJarsPublication.load(project)
        ModuleBuildTemplateLoader.load(project)

        /**
         * This Task publish a version of a module.
         * The default publish will be a JAR version.
         * The Sources JAR and the ZIP file of the module is also published.
         */
        project.tasks.register("publishVersion") {
            def defaultPublishTask = "publishMavenJar"
<<<<<<< HEAD
=======

            if (project.hasProperty(PublicationUtils.PUBLISH_ZIP)) {
                defaultPublishTask = "publishZip"
            }
>>>>>>> 8cceb181
            dependsOn({project.tasks.named(defaultPublishTask)})
        }
    }

}<|MERGE_RESOLUTION|>--- conflicted
+++ resolved
@@ -16,13 +16,6 @@
          */
         project.tasks.register("publishVersion") {
             def defaultPublishTask = "publishMavenJar"
-<<<<<<< HEAD
-=======
-
-            if (project.hasProperty(PublicationUtils.PUBLISH_ZIP)) {
-                defaultPublishTask = "publishZip"
-            }
->>>>>>> 8cceb181
             dependsOn({project.tasks.named(defaultPublishTask)})
         }
     }
