package com.etendoerp.legacy.dependencies

import com.etendoerp.jars.ExtractResourcesOfJars
import com.etendoerp.legacy.utils.NexusUtils
import org.gradle.api.Project
import org.gradle.api.logging.LogLevel

class ResolverDependencyLoader {

    static load(Project project) {

        // Configuration container used to store all project and subproject dependencies
        project.configurations {
            etendoDependencyContainer
        }

        /**
         * This method gets all resolved dependencies by gradle and pass all resolved jars to ANT tasks
         */

        project.gradle.projectsEvaluated {
            project.logger.info("Running GRADLE projectsEvaluated.")

            NexusUtils.configureRepositories(project)

            List<File> jarFiles = ResolverDependencyUtils.getJarFiles(project)

<<<<<<< HEAD
            // Note: previously the antClassLoader was used to add classes to ant's classpath
            // but when the core is a complete jar (with libs) affecting the class loader can cause collisions
            // (for example, the IOFileFilter of apache commons appears in the core jar and the gradle libs)
            // Since the defined ant tasks specify a classpath, the code below should be enough
            // otherwise doing a antClassLoader.addURL for each dependency will bring back the previous behaviour, but it will cause problems
            // see https://github.com/gradle/gradle/issues/11914 for more info
=======
            ExtractResourcesOfJars.extractResources(project)
            ExtractResourcesOfJars.copyConfigFile(project)

>>>>>>> 4212eee4
            def antClassLoader = org.apache.tools.ant.Project.class.classLoader
            def newPath = []
            def dependencies = []
            //
            jarFiles.each {
                newPath.add project.ant.path(location: it)
                dependencies.add project.ant.path(location: it)
            }

            // This gets all dependencies and sets them in ant as a file list with id: "gradle.libs"
            // Ant task build.local.context uses this to copy them to WebContent
            project.ant.filelist(id: 'gradle.libs', files: dependencies.join(','))

            //
            project.ant.references.keySet().forEach {
                if(it.contains("path")) {
                    newPath.forEach { pth ->
                        project.logger.log(LogLevel.INFO, "GRADLE - ant reference " + it + " add to classpath " + pth)
                        project.ant.references[it].add(pth)
                    }
                }
            }

        }

    }
}<|MERGE_RESOLUTION|>--- conflicted
+++ resolved
@@ -25,18 +25,15 @@
 
             List<File> jarFiles = ResolverDependencyUtils.getJarFiles(project)
 
-<<<<<<< HEAD
+            ExtractResourcesOfJars.extractResources(project)
+            ExtractResourcesOfJars.copyConfigFile(project)
+
             // Note: previously the antClassLoader was used to add classes to ant's classpath
             // but when the core is a complete jar (with libs) affecting the class loader can cause collisions
             // (for example, the IOFileFilter of apache commons appears in the core jar and the gradle libs)
             // Since the defined ant tasks specify a classpath, the code below should be enough
             // otherwise doing a antClassLoader.addURL for each dependency will bring back the previous behaviour, but it will cause problems
             // see https://github.com/gradle/gradle/issues/11914 for more info
-=======
-            ExtractResourcesOfJars.extractResources(project)
-            ExtractResourcesOfJars.copyConfigFile(project)
-
->>>>>>> 4212eee4
             def antClassLoader = org.apache.tools.ant.Project.class.classLoader
             def newPath = []
             def dependencies = []
