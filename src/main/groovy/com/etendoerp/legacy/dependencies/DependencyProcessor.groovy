--- conflicted
+++ resolved
@@ -9,18 +9,10 @@
 import com.etendoerp.legacy.dependencies.container.DependencyType
 import com.etendoerp.legacy.dependencies.container.EtendoJarModuleArtifact
 import com.etendoerp.modules.ModuleUtils
-<<<<<<< HEAD
 import com.etendoerp.modules.ModulesConfigurationUtils
 import org.gradle.api.Project
 import org.gradle.api.artifacts.Configuration
 import org.gradle.api.artifacts.Dependency
-=======
-import org.gradle.api.Project
-import org.gradle.api.artifacts.Configuration
-import org.gradle.api.artifacts.Dependency
-import org.gradle.api.artifacts.DependencySet
->>>>>>> 7f9e1218
-import org.gradle.api.internal.artifacts.dependencies.DefaultExternalModuleDependency
 
 /**
  * Class used to contain and process the Maven and Etendo dependencies.
@@ -143,12 +135,8 @@
      */
     void loadDependenciesFiles(boolean addCoreToResolution, boolean performResolutionConflicts , boolean filterCoreDependency) {
         // Load all project and subproject dependencies in a custom configuration container
-<<<<<<< HEAD
         Configuration container = ResolverDependencyUtils.loadResolutionDependencies(project)
 
-=======
-        Configuration container = ResolverDependencyUtils.loadAllDependencies(project).copyRecursive()
->>>>>>> 7f9e1218
         ArtifactDependency coreArtifactDependency = null
 
         if (performResolutionConflicts) {
@@ -231,12 +219,7 @@
             project.logger.info("***********************************************")
             project.logger.info("* Core dependency resolved to use '${coreArtifactDependency.displayName}'")
             project.logger.info("***********************************************")
-<<<<<<< HEAD
             selectCoreVersion(project, container, coreArtifactDependency.group, coreArtifactDependency.name, coreArtifactDependency.version)
-=======
-            Set<DefaultExternalModuleDependency> dependencies = ResolverDependencyUtils.filterDependenciesByName(project, container, coreArtifactDependency.group, coreArtifactDependency.name)
-            ResolverDependencyUtils.updateDependenciesVersion(project, dependencies, coreArtifactDependency.version)
->>>>>>> 7f9e1218
         }
     }
 
