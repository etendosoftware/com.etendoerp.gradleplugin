package com.etendoerp.legacy.modules.expand

import com.etendoerp.EtendoPluginExtension
import com.etendoerp.core.CoreMetadata
import com.etendoerp.jars.modules.metadata.DependencyUtils
import com.etendoerp.legacy.dependencies.ResolutionUtils
import com.etendoerp.legacy.dependencies.ResolverDependencyUtils
import com.etendoerp.legacy.dependencies.container.ArtifactDependency
import com.etendoerp.legacy.dependencies.container.DependencyContainer
import com.etendoerp.legacy.dependencies.container.DependencyType
import com.etendoerp.publication.PublicationUtils
import groovy.io.FileType
import org.gradle.api.Project
import org.gradle.api.artifacts.Configuration
import org.gradle.api.artifacts.Dependency
import org.gradle.api.artifacts.ResolvedArtifact
import org.gradle.api.logging.LogLevel

import java.util.function.Function

class ExpandUtils {

    final static String SOURCE_MODULES_CONTAINER = "sourceModulesContainer"
    final static String EXPAND_SOURCES_RESOLUTION_CONTAINER = "expandSourcesResolutionContainer"

    final static String PACKAGE_PROPERTY = "pkg"
    final static String FORCE_PROPERTY   = "force"

    final static String MODULE_NOT_FOUND_MESSAGE = "* The module to extract specified by the command line parameter '-P${PACKAGE_PROPERTY}' was not found"

    final static List<String> MODULES_CLASSIC = [
            'com.smf:smartclient.debugtools:[1.0.1,)@zip',
            'com.smf:smartclient.boostedui:[1.0.0,)@zip',
            'com.smf:securewebservices:[1.1.1,)@zip'
    ]

    static List<ArtifactDependency> getSourceModulesFiles(Project project, Configuration configuration, CoreMetadata coreMetadata) {
        def configurationToExpand = ResolverDependencyUtils.createRandomConfiguration(project,"expand", configuration)

        def extension = project.extensions.findByType(EtendoPluginExtension)
        def performResolutionConflicts = extension.performResolutionConflicts

        // Adds the classic modules if the Core is an old version
        addClassicModulesToCore(project, configurationToExpand, coreMetadata)

        def supportJars = coreMetadata.supportJars

        if (performResolutionConflicts) {
           def artifactDependencies = performExpandResolutionConflicts(project, coreMetadata, true, supportJars, true, true)
           configurationToExpand = ResolverDependencyUtils.updateConfigurationDependencies(project, configurationToExpand, artifactDependencies, true, false)
        }

        // Filter core dependencies
        ResolverDependencyUtils.excludeCoreDependencies(project, configurationToExpand, true)

        if (supportJars) {
            DependencyContainer dependencyContainer = new DependencyContainer(project, coreMetadata)
            dependencyContainer.configuration = configurationToExpand
            dependencyContainer.filterDependenciesFiles()
            return dependencyContainer.etendoDependenciesZipFiles.collect {it.value}
        } else {
            project.logger.info("* Getting incoming dependencies from the '${configurationToExpand.name}' configuration.")
            def incomingDependencies = ResolutionUtils.getIncomingDependencies(project, configurationToExpand, true, true, LogLevel.DEBUG)
            return collectDependenciesFiles(project, incomingDependencies, "zip", true)
        }

    }

    static void addClassicModulesToCore(Project project, Configuration configuration, CoreMetadata coreMetadata) {
        if (coreMetadata.coreGroup == CoreMetadata.CLASSIC_ETENDO_CORE_GROUP && coreMetadata.coreName == CoreMetadata.CLASSIC_ETENDO_CORE_NAME) {
            MODULES_CLASSIC.each {
                project.dependencies.add(configuration.name, it)
            }
        }
    }

    /**
     * * Collect the defined extension of a dependency
     * Ex: 'com.test:mod:1.0.0@zip' collects the zip file of the dependency. '@zip' is the extension
     *
     * @param project
     * @param dependencies
     * @param extension
     * @param ignoreCore Flag used to prevent downloading the Core when is already in sources.
     * @return
     */
    static List<ArtifactDependency> collectDependenciesFiles(Project project, Map<String, List<ArtifactDependency>> dependencies, String extension, boolean ignoreCore) {
        List<ArtifactDependency> collection = new ArrayList<>()

        for (def entry : dependencies.entrySet()) {

            // Verify that the artifact list exists and contains a value.
            List<ArtifactDependency> artifactList = entry.value
            if (!artifactList || !(artifactList.size() >= 1)) {
                continue
            }

            // Get the 'selected' artifact version.
            String displayName = artifactList.get(0).displayName

            if (ignoreCore && ResolutionUtils.isCoreDependency(displayName)) {
                continue
            }

            def artifact = collectArtifactDependencyFile(project, displayName, extension)
            if (artifact) {
                collection.add(artifact)
            }
        }
        return collection
    }

    static ArtifactDependency collectArtifactDependencyFile(Project project, String displayName, String extension) {
        String dependency = "${displayName}@${extension}"
        ArtifactDependency artifactDependency = null
        try {
            project.logger.info("")
            project.logger.info("* Trying to resolve the dependency: ${dependency}")

            // Create a custom configuration container
            def configurationContainer = project.configurations.create(UUID.randomUUID().toString().replace("-",""))

            // Add module dependency
            project.dependencies.add(configurationContainer.name, dependency)

            // Resolve artifact
            def resolvedArtifact = configurationContainer.resolvedConfiguration.resolvedArtifacts

            // The resolved artifact should be only one
            for (ResolvedArtifact artifact : resolvedArtifact) {
                artifactDependency = DependencyContainer.getArtifactDependency(project, artifact)
            }

            if (artifactDependency) {
                project.logger.info("Dependency resolved: ${artifactDependency.resolvedArtifact.getId()}")
            }

        } catch (Exception e) {
            project.logger.error("The dependency ${dependency} could not be resolved.")
            project.logger.error(e.getMessage())
        }

        return artifactDependency
    }

    static Map<String, List<ArtifactDependency>> performExpandResolutionConflicts(Project project, CoreMetadata coreMetadata, boolean addCoreDependency, boolean addProjectDependencies, boolean filterCoreDependency, boolean obtainSelectedArtifacts) {
        // Create custom configuration container
        def resolutionContainer = ResolverDependencyUtils.createRandomConfiguration(project, EXPAND_SOURCES_RESOLUTION_CONTAINER)
        def resolutionDependencySet = resolutionContainer.dependencies

        if (addCoreDependency) {
            // Add the current core version
            def core = "${coreMetadata.coreGroup}:${coreMetadata.coreName}:${coreMetadata.coreVersion}"
            project.logger.info("* Adding the core dependency to perform resolution conflicts. ${core}")
            project.dependencies.add(resolutionContainer.name, core)
        }

        def configurationsToLoad = []

        // Load user defined dependencies
        def moduleDepConfig = project.configurations.getByName("moduleDeps")
        configurationsToLoad.add(moduleDepConfig)

        // Load source modules dependencies to perform resolution.
        def sourceDepConfig = ResolutionUtils.loadSourceModulesDependenciesResolution(project)
        configurationsToLoad.add(sourceDepConfig)

        if (addProjectDependencies) {
            // Load project dependencies
            def projectDependencies = ResolverDependencyUtils.loadAllDependencies(project)
            configurationsToLoad.add(projectDependencies)
        }

        // Add the defined dependencies to the resolution container
        DependencyUtils.loadDependenciesFromConfigurations(configurationsToLoad, resolutionDependencySet)

        // Perform resolution
        return ResolutionUtils.performResolutionConflicts(project, resolutionContainer, filterCoreDependency, obtainSelectedArtifacts)
    }

    static String getModuleName(String dependency) {
        def parts = dependency.split(":")
        def group = parts[0]
        def name = parts[1]
        return "${group}.${name}"
    }

    /**
     * Extracts the modules in ZIP format
     * @param project
     * @param coreMetadata
     * @param artifactDependencies
     */
    static void expandModulesOnlySources(Project project, CoreMetadata coreMetadata, Configuration configuration, List<ArtifactDependency> artifactDependencies) {
        Function<String, Boolean> filterFunction = generateFilterFunction(project, configuration)

        List extractedArtifacts = []

        artifactDependencies.stream().filter({artifact ->
                artifact.type == DependencyType.ETENDOZIPMODULE
        }).filter({
            return filterFunction.apply(it.moduleName)
        }).forEach({artifact ->
            artifact.extract()
            extractedArtifacts.add(artifact.moduleName)
        })

        project.logger.info("************** Extracted modules **************")
        extractedArtifacts.stream().forEach({ String name ->
            project.logger.info("* Module: ${name}")
        })
        project.logger.info("***********************************************")

        // Verify pkg property passed by the user
        String pkgName = project.findProperty(PACKAGE_PROPERTY)
        if (pkgName && !(extractedArtifacts.stream().anyMatch({String name -> name.equalsIgnoreCase(pkgName)}))) {
            throw new IllegalArgumentException("${MODULE_NOT_FOUND_MESSAGE} - '${pkgName}'")
        }

    }


    static Function<String, Boolean> generateFilterFunction(Project project, Configuration configuration) {
        def dependencyMap = ResolverDependencyUtils.loadDependenciesMap(project, configuration)
        def sourceModulesMap = getSourceModules(project)

<<<<<<< HEAD
        artifactDependencies.stream().filter({artifact ->
                artifact.type == DependencyType.ETENDOZIPMODULE
        }).filter({artifact ->
            String moduleName = artifact.moduleName
            // Prevent extracting transitive modules if the overwrite flag is set to false,
            // the module is already in sources
            // and the module was not defined by the user
            return (overwrite || !sourceModulesMap.containsKey(moduleName) || dependencyMap.containsKey(moduleName))
        }).forEach({artifact ->
            artifact.extract()
        })

=======
        // Check if the users provide the -Ppkg flag
        String pkgName = project.findProperty(PACKAGE_PROPERTY)
        String forceProp = project.findProperty(FORCE_PROPERTY)
        Boolean overwrite = project.extensions.findByType(EtendoPluginExtension).overwriteTransitiveExpandModules

        Function<String, Boolean> filterFunction

        if (pkgName) {
            filterFunction = filterArtifactByPackage(pkgName, dependencyMap)
        } else {
            filterFunction = filterArtifact(dependencyMap, sourceModulesMap, forceProp, overwrite)
        }

       return filterFunction
    }

    /**
     * Generates the lambda function used to filter the module passed by the user as a command line parameter
     * @param pkgName
     * @param dependencyMap
     * @return
     */
    static Function<String, Boolean> filterArtifactByPackage(String pkgName, Map<String, Dependency> dependencyMap) {
        return { moduleName ->
            return moduleName.equalsIgnoreCase(pkgName) && dependencyMap.containsKey(moduleName)
        }
    }

    /**
     * Generates the lambda function used to filter the source module to extrad based on:
     * If the module is not in sources, then MUST be extracted.
     * If the module is in the 'moduleDeps' config:
     *  If the user provides the force flag, then should be ALWAYS extracted.
     *  If the module is already in sources, then is NOT extracted.
     *
     * If the module is not in the 'moduleDeps' then is a transitive module.
     * Transitive modules by default are overwritten, unless the user specifies the overwrite flag to false.
     *
     * @param dependencyMap
     * @param sourceModuleMap
     * @param force
     * @param overwrite
     * @return
     */
    static Function<String, Boolean> filterArtifact(Map<String, Dependency> dependencyMap, Map<String, File> sourceModuleMap, String force, Boolean overwrite) {
        return { moduleName ->
            def isInSources = sourceModuleMap.containsKey(moduleName)
            def isInModuleDeps = dependencyMap.containsKey(moduleName)
            def extract = false

            // If the module is not in sources then should be extracted
            if (!isInSources) {
                extract = true
            } else {
                if (isInModuleDeps) {
                    if (force) {
                        extract = true
                    }
                } else {
                    // Transitive (not defined in the 'moduleDeps' config)
                    if (overwrite) {
                        extract = true
                    }
                }
            }

            return extract
        }
>>>>>>> f5d93a67
    }

    static Map<String, File> getSourceModules(Project project) {
        Map<String, File> sourceModules = new TreeMap<>(String.CASE_INSENSITIVE_ORDER)
        def modulesLocation = new File(project.rootDir, PublicationUtils.BASE_MODULE_DIR)

        if (!modulesLocation.exists()) {
            return sourceModules
        }

        // Add the source modules
        modulesLocation.traverse(type: FileType.DIRECTORIES, maxDepth: 0) {
            sourceModules.put(it.name, it)
        }
        return sourceModules
    }

}<|MERGE_RESOLUTION|>--- conflicted
+++ resolved
@@ -224,20 +224,6 @@
         def dependencyMap = ResolverDependencyUtils.loadDependenciesMap(project, configuration)
         def sourceModulesMap = getSourceModules(project)
 
-<<<<<<< HEAD
-        artifactDependencies.stream().filter({artifact ->
-                artifact.type == DependencyType.ETENDOZIPMODULE
-        }).filter({artifact ->
-            String moduleName = artifact.moduleName
-            // Prevent extracting transitive modules if the overwrite flag is set to false,
-            // the module is already in sources
-            // and the module was not defined by the user
-            return (overwrite || !sourceModulesMap.containsKey(moduleName) || dependencyMap.containsKey(moduleName))
-        }).forEach({artifact ->
-            artifact.extract()
-        })
-
-=======
         // Check if the users provide the -Ppkg flag
         String pkgName = project.findProperty(PACKAGE_PROPERTY)
         String forceProp = project.findProperty(FORCE_PROPERTY)
@@ -306,7 +292,6 @@
 
             return extract
         }
->>>>>>> f5d93a67
     }
 
     static Map<String, File> getSourceModules(Project project) {
