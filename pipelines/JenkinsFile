--- conflicted
+++ resolved
@@ -23,17 +23,10 @@
                 script{
                     withCredentials([usernamePassword(credentialsId: "koodu_credentials", passwordVariable: 'GIT_PASSWORD', usernameVariable: 'GIT_USERNAME')]) {
                         try{
-<<<<<<< HEAD
                             sh "printenv"
                             sh "chmod a+x ./pipelines/build-update.sh"
                             sh "./pipelines/build-update.sh etendo_gradle_plugin INPROGRESS 'Starting build'"
                             sh "./gradlew --version --info" //run a gradle task
-=======
-                            sh 'printenv'
-                            sh 'chmod a+x ./pipelines/build-update.sh'
-                            sh "./pipelines/build-update.sh etendo_gradle_plugin INPROGRESS 'Starting build'"
-                            sh './gradlew --version --info' //run a gradle task
->>>>>>> 6ed227f6
                             sh """
                             echo -e "mavenUser=${NEXUS_USER}\n
                             mavenPassword=${NEXUS_PASSWORD}\n
@@ -48,14 +41,9 @@
                             org.gradle.daemon=false\n
                             org.gradle.jvmargs=-Xmx2g -XX:MaxPermSize=1024m -XX:+HeapDumpOnOutOfMemoryError -Dfile.encoding=UTF-8" > ./gradle.properties
                             """
-<<<<<<< HEAD
                             sh "./gradlew test --info --no-daemon" //run a gradle task
                             currentBuild.result = 'SUCCESS'
                             sh "./pipelines/build-update.sh etendo_gradle_plugin SUCCESSFUL 'Build successful'"
-=======
-                            sh './gradlew test --info --no-daemon' //run a gradle task
-                            sh "./pipelines/build-update.sh etendo_gradle_plugin SUCCESSFUL 'Build successful' $GIT_USERNAME $GIT_PASSWORD"
->>>>>>> 6ed227f6
 
                             publishHTML([
                                 allowMissing: true,
