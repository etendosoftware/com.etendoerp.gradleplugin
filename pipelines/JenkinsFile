--- conflicted
+++ resolved
@@ -1,4 +1,5 @@
 pipeline {
+
     agent {
         label 'etendo_core' //The id of the slave/agent where the build should be executed, if it doesn't matter use "agent any" instead.
     }
@@ -21,15 +22,9 @@
             steps { //Checking out the repo
                 script {
                     withCredentials([usernamePassword(credentialsId: "koodu_credentials", passwordVariable: 'GIT_PASSWORD', usernameVariable: 'GIT_USERNAME')]) {
-<<<<<<< HEAD
-                        try {
-                            sh 'printenv'
-                            sh 'chmod a+x ./pipelines/build-update.sh'
-=======
                         try{
                             sh "printenv"
                             sh "chmod a+x ./pipelines/build-update.sh"
->>>>>>> ffe89da6
                             sh "./pipelines/build-update.sh etendo_gradle_plugin INPROGRESS 'Starting build'"
                             sh "./gradlew --version --info" //run a gradle task
                             sh """
@@ -46,11 +41,7 @@
                             org.gradle.daemon=false\n
                             org.gradle.jvmargs=-Xmx2g -XX:MaxPermSize=1024m -XX:+HeapDumpOnOutOfMemoryError -Dfile.encoding=UTF-8" > ./gradle.properties
                             """
-<<<<<<< HEAD
-                            sh './gradlew test --info' //run a gradle task
-=======
                             sh "./gradlew test --info --no-daemon" //run a gradle task
->>>>>>> ffe89da6
                             currentBuild.result = 'SUCCESS'
                             sh "./pipelines/build-update.sh etendo_gradle_plugin SUCCESSFUL 'Build successful' $GIT_USERNAME $GIT_PASSWORD"
 
@@ -92,11 +83,7 @@
                 }
             }
             steps {
-<<<<<<< HEAD
                 withCredentials([sshUserPrivateKey(credentialsId: 'my-credentials', keyFileVariable: 'keyfile')]) {
-=======
-             withCredentials([sshUserPrivateKey(credentialsId: 'my-credentials', keyFileVariable: 'keyfile')]) {
->>>>>>> ffe89da6
                     withCredentials([usernamePassword(credentialsId: "koodu_credentials", passwordVariable: 'GIT_PASSWORD', usernameVariable: 'GIT_USERNAME')]) {
                         sh """
                         git config user.name "$GIT_USERNAME"
